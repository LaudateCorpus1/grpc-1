--- conflicted
+++ resolved
@@ -18,9 +18,6 @@
     server = Map.get(servers, GRPC.Server.service_name(path))
 
     if server do
-<<<<<<< HEAD
-      stream = %GRPC.Server.Stream{server: server, adapter: @adapter, payload: %{pid: self()}}
-=======
       stream = %GRPC.Server.Stream{
         server: server,
         adapter: @adapter,
@@ -28,7 +25,6 @@
         local: opts[:local]
       }
 
->>>>>>> 4c642fab
       pid = spawn_link(__MODULE__, :call_rpc, [server, path, stream])
 
       req = :cowboy_req.set_resp_headers(HTTP2.server_headers(), req)
