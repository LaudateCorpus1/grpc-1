--- conflicted
+++ resolved
@@ -12,28 +12,19 @@
   @default_trailers HTTP2.server_trailers()
   @type state :: %{pid: pid, handling_timer: reference, resp_trailers: map}
 
-<<<<<<< HEAD
-  @spec init(map, {atom, GRPC.Server.servers_map(), keyword}) :: {:cowboy_loop, map, map}
-  def init(req, {endpoint, servers, _opts} = state) do
-=======
-  @spec init(map, {GRPC.Server.servers_map(), map}) :: {:cowboy_loop, map, map}
-  def init(req, {servers, opts} = state) do
->>>>>>> 387eb5df
+  @spec init(map, {atom, GRPC.Server.servers_map(), map}) :: {:cowboy_loop, map, map}
+  def init(req, {endpoint, servers, opts} = state) do
     path = :cowboy_req.path(req)
     server = Map.get(servers, GRPC.Server.service_name(path))
 
     if server do
-<<<<<<< HEAD
-      stream = %GRPC.Server.Stream{server: server, endpoint: endpoint, adapter: @adapter, payload: %{pid: self()}}
-  	  pid = spawn_link(__MODULE__, :call_rpc, [server, path, stream])
-=======
       stream = %GRPC.Server.Stream{
         server: server,
+        endpoint: endpoint,
         adapter: @adapter,
         payload: %{pid: self()},
         local: opts[:local]
       }
->>>>>>> 387eb5df
 
       pid = spawn_link(__MODULE__, :call_rpc, [server, path, stream])
       Process.flag(:trap_exit, true)
