--- conflicted
+++ resolved
@@ -112,16 +112,8 @@
          func_name
        ) do
     reading_stream =
-<<<<<<< HEAD
-      adapter.reading_stream(payload, fn data ->
-        data
-        |> GRPC.Message.from_frame()
-        |> Enum.map(&unmarshal.(&1))
-      end)
-=======
       adapter.reading_stream(stream.payload)
       |> Elixir.Stream.map(&unmarshal.(&1))
->>>>>>> 387eb5df
 
     call_with_interceptors(res_stream, func_name, stream, reading_stream)
   end
