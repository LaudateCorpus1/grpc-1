defmodule GRPC.Message do
  use Bitwise, only_operators: true
  @max_message_length 1<<<32 - 1

  @moduledoc """
  Transform data between encoded protobuf and HTTP/2 body of gRPC.

  gRPC body format is:

      # http://www.grpc.io/docs/guides/wire.html
      Delimited-Message -> Compressed-Flag Message-Length Message
      Compressed-Flag -> 0 / 1 # encoded as 1 byte unsigned integer
      Message-Length -> {length of Message} # encoded as 4 byte unsigned integer
      Message -> *{binary octet}
  """

  @doc """
  Transform protobuf data to gRPC body

  ## Examples

      iex> message = <<1, 2, 3, 4, 5, 6, 7, 8>>
      iex> GRPC.Message.to_data(message)
      {:ok, <<0, 0, 0, 0, 8, 1, 2, 3, 4, 5, 6, 7, 8>>, 13}
      iex> GRPC.Message.to_data(message, iolist: true)
      {:ok, [<<0>>, <<0, 0, 0, 8>>, <<1, 2, 3, 4, 5, 6, 7, 8>>], 13}
      iex> message = <<1, 2, 3, 4, 5, 6, 7, 8>>
      iex> GRPC.Message.to_data(message, compressor: true)
      {:ok, <<1, 0, 0, 0, 8, 1, 2, 3, 4, 5, 6, 7, 8>>, 13}
      iex> message = <<1, 2, 3, 4, 5, 6, 7, 8, 9>>
      iex> GRPC.Message.to_data(message, max_message_length: 8)
      {:error, "Encoded message is too large (9 bytes)"}
  """
  @spec to_data(binary, keyword) :: {:ok, iodata, non_neg_integer} | {:error, String.t}
  def to_data(message, opts \\ []) do
    compress_flag = if opts[:compressor], do: <<1>>, else: <<0>>
    length = byte_size(message)
    max_length = opts[:max_message_length] || @max_message_length
    if length > max_length do
      {:error, "Encoded message is too large (#{length} bytes)"}
    else
      result = [compress_flag, <<length::size(4)-unit(8)>>, message]
      result = if opts[:iolist], do: result, else: Enum.join(result)
      {:ok, result, length + 5}
    end
  end

  @doc """
  Transform gRPC body to protobuf data

  ## Examples

      iex> GRPC.Message.from_data(<<0, 0, 0, 0, 8, 1, 2, 3, 4, 5, 6, 7, 8>>)
      <<1, 2, 3, 4, 5, 6, 7, 8>>
  """
  @spec from_data(binary) :: binary
  def from_data(data) do
    <<_flag::bytes-size(1), _length::bytes-size(4), message::binary>> = data
    message
  end

<<<<<<< HEAD
  def complete?(data) do
    <<_flag::bytes-size(1), length::unsigned-integer-size(32), message::binary>> = data
    length == byte_size(message)
  end

  def message_length(data) do
    <<_flag::bytes-size(1), length::unsigned-integer-size(32), _message::binary>> = data
    length
  end

=======
  def from_frame(bin), do: from_frame(bin, [])
  def from_frame(<<>>, acc), do: Enum.reverse(acc)
  def from_frame(<<_flag::8, length::32, msg::bytes-size(length), rest::binary>>, acc) do
    from_frame(rest, [msg|acc])
  end
>>>>>>> 626753c5
end<|MERGE_RESOLUTION|>--- conflicted
+++ resolved
@@ -59,7 +59,12 @@
     message
   end
 
-<<<<<<< HEAD
+  def from_frame(bin), do: from_frame(bin, [])
+  def from_frame(<<>>, acc), do: Enum.reverse(acc)
+  def from_frame(<<_flag::8, length::32, msg::bytes-size(length), rest::binary>>, acc) do
+    from_frame(rest, [msg|acc])
+  end
+
   def complete?(data) do
     <<_flag::bytes-size(1), length::unsigned-integer-size(32), message::binary>> = data
     length == byte_size(message)
@@ -69,12 +74,4 @@
     <<_flag::bytes-size(1), length::unsigned-integer-size(32), _message::binary>> = data
     length
   end
-
-=======
-  def from_frame(bin), do: from_frame(bin, [])
-  def from_frame(<<>>, acc), do: Enum.reverse(acc)
-  def from_frame(<<_flag::8, length::32, msg::bytes-size(length), rest::binary>>, acc) do
-    from_frame(rest, [msg|acc])
-  end
->>>>>>> 626753c5
 end