--- conflicted
+++ resolved
@@ -178,20 +178,9 @@
       with the last elem being a map of headers `%{headers: headers, trailers: trailers}`(unary) or
       `%{headers: headers}`(server streaming)
   """
-<<<<<<< HEAD
   @spec call(atom, tuple, GRPC.Client.Stream.t, struct | nil, keyword) :: rpc_return
   def call(service_mod, rpc, stream, request, opts) do
     {_, {req_mod, req_stream}, {res_mod, _}} = rpc
-=======
-  @spec call(atom, tuple, String.t(), GRPC.Channel.t(), struct | nil, keyword) ::
-          {:ok, struct}
-          | {:ok, struct, map}
-          | GRPC.Client.Stream.t()
-          | {:ok, Enumerable.t()}
-          | {:error, GRPC.RPCError.t()}
-  def call(service_mod, rpc, path, channel, request, opts) do
-    {_, {req_mod, req_stream}, {res_mod, res_stream}} = rpc
->>>>>>> 387eb5df
     marshal = fn req -> service_mod.marshal(req_mod, req) end
     unmarshal = fn res -> service_mod.unmarshal(res_mod, res) end
 
@@ -345,14 +334,8 @@
     end
   end
 
-<<<<<<< HEAD
   def do_recv(%{payload: payload, unmarshal: unmarshal, channel: channel}, opts) do
     with {:ok, headers, _is_fin} <- recv_headers(channel.adapter, channel.adapter_payload, payload, opts),
-=======
-  def recv(%{payload: payload, unmarshal: unmarshal, channel: channel}, opts) do
-    with {:ok, headers, _is_fin} <-
-           recv_headers(channel.adapter, channel.adapter_payload, payload, opts),
->>>>>>> 387eb5df
          {:ok, body, trailers} <-
            recv_body(channel.adapter, channel.adapter_payload, payload, opts) do
       {status, msg} = parse_response(body, trailers, unmarshal)
